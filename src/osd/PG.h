--- conflicted
+++ resolved
@@ -1118,7 +1118,6 @@
 
   virtual void calc_trim_to() = 0;
 
-<<<<<<< HEAD
   void proc_replica_log(ObjectStore::Transaction& t, pg_info_t &oinfo, pg_log_t &olog,
 			pg_missing_t& omissing, int from);
   void proc_master_log(ObjectStore::Transaction& t, pg_info_t &oinfo, pg_log_t &olog,
@@ -1126,19 +1125,8 @@
   bool proc_replica_info(int from, pg_info_t &info);
   bool merge_old_entry(ObjectStore::Transaction& t, pg_log_entry_t& oe);
   void merge_log(ObjectStore::Transaction& t, pg_info_t &oinfo, pg_log_t &olog, int from);
+  void rewind_divergent_log(ObjectStore::Transaction& t, eversion_t newhead);
   bool search_for_missing(const pg_info_t &oinfo, const pg_missing_t *omissing,
-=======
-  void proc_replica_log(ObjectStore::Transaction& t, Info &oinfo, Log &olog,
-			Missing& omissing, int from);
-  void proc_master_log(ObjectStore::Transaction& t, Info &oinfo, Log &olog,
-		       Missing& omissing, int from);
-  bool proc_replica_info(int from, Info &info);
-  bool merge_old_entry(ObjectStore::Transaction& t, Log::Entry& oe);
-  void merge_log(ObjectStore::Transaction& t, Info &oinfo, Log &olog, int from);
-  void rewind_divergent_log(ObjectStore::Transaction& t, eversion_t newhead);
-
-  bool search_for_missing(const Info &oinfo, const Missing *omissing,
->>>>>>> 36a4ca40
 			  int fromosd);
 
   void check_for_lost_objects();
