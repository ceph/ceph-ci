--- conflicted
+++ resolved
@@ -97,20 +97,14 @@
 )
 from .upgrade import CephadmUpgrade
 from .template import TemplateMgr
-<<<<<<< HEAD
 from .utils import (
     CEPH_IMAGE_TYPES,
     RESCHEDULE_FROM_OFFLINE_HOSTS_TYPES,
     forall_hosts,
     cephadmNoImage,
-    CEPH_UPGRADE_ORDER,
     SpecialHostLabels,
     LogrotateConfigType,
 )
-=======
-from .utils import CEPH_IMAGE_TYPES, RESCHEDULE_FROM_OFFLINE_HOSTS_TYPES, forall_hosts, \
-    cephadmNoImage, SpecialHostLabels
->>>>>>> 2d248199
 from .configchecks import CephadmConfigChecks
 from .offline_watcher import OfflineHostWatcher
 from .tuned_profiles import TunedProfileUtils
