--- conflicted
+++ resolved
@@ -2890,7 +2890,6 @@
         assert set([h.hostname for h in nvmeof_bar_blocking_hosts]) == set(['host1', 'host2'])
 
     @mock.patch("cephadm.serve.CephadmServe._run_cephadm", _run_cephadm('{}'))
-<<<<<<< HEAD
     @mock.patch("cephadm.module.HostCache.save_host")
     def test_daemon_action_schedule_and_remove(self, _save_host, cephadm_module: CephadmOrchestrator):
         """
@@ -2979,7 +2978,8 @@
                 assert len(actions) == 0
 
                 _save_host.assert_called_with('test')
-=======
+
+    @mock.patch("cephadm.serve.CephadmServe._run_cephadm", _run_cephadm('{}'))
     @mock.patch("cephadm.inventory.HostCache.get_daemons_by_type")
     def test_set_osd_spec_non_osd_service(self, _get_daemons_by_type, cephadm_module):
         with with_host(cephadm_module, 'test'):
@@ -3007,5 +3007,4 @@
                 c = cephadm_module.apply([spec])
                 assert wait(cephadm_module, c) == ['Scheduled osd.foo update...']
 
-                cephadm_module.set_osd_spec('osd.foo', ['1'])
->>>>>>> dd7d1196
+                cephadm_module.set_osd_spec('osd.foo', ['1'])