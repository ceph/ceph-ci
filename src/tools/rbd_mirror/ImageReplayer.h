--- conflicted
+++ resolved
@@ -67,14 +67,9 @@
   };
 
 public:
-<<<<<<< HEAD
-  ImageReplayer(RadosRef local, RadosRef remote, const std::string &client_id,
-		int64_t local_pool_id, int64_t remote_pool_id,
-=======
   ImageReplayer(Threads *threads, RadosRef local, RadosRef remote,
-                const std::string &client_id, int64_t remote_pool_id,
->>>>>>> 7fd230f6
-                const std::string &remote_image_id);
+		const std::string &client_id, int64_t local_pool_id,
+		int64_t remote_pool_id, const std::string &remote_image_id);
   virtual ~ImageReplayer();
   ImageReplayer(const ImageReplayer&) = delete;
   ImageReplayer& operator=(const ImageReplayer&) = delete;
