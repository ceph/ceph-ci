--- conflicted
+++ resolved
@@ -469,12 +469,7 @@
       return;
   } else if (!mon->get_quorum_mon_features().contains_all(
 				      ceph::features::mon::FEATURE_PINGING)) {
-<<<<<<< HEAD
-    dout(30) << "mon quorum features: " << mon->get_quorum_mon_features() << dendl;
-    dout(20) << "mon does not support pinging ... return " << dendl;
-=======
     dout(10) << "mon quorum does not support pinging .. return" << dendl;
->>>>>>> e9dd755f
     return;
   }
 
@@ -546,13 +541,8 @@
   utime_t& acked_ping = peer_acked_ping[peer];
   utime_t& newest_ping = peer_sent_ping[peer];
   if (!acked_ping.is_zero() && acked_ping < now - ping_timeout) {
-<<<<<<< HEAD
-    dout(30) << "peer " << peer << " has not acked a ping in "
-      << ping_timeout << " seconds" << dendl;
-=======
     dout(20) << "peer " << peer << " has not acked a ping in "
        << now - acked_ping << " seconds" << dendl;
->>>>>>> e9dd755f
     peer_tracker.report_dead_connection(peer, now - acked_ping);
     acked_ping = now;
     begin_dead_ping(peer);
@@ -560,28 +550,17 @@
   }
 
   if (acked_ping == newest_ping) {
-<<<<<<< HEAD
-    if (!send_peer_ping(peer, &now)) {
-      dout(30) << "failed to send ping to peer " 
-        << peer << " stop ping checking ..." << dendl;
-=======
     dout(20) << "peer " << peer 
       << " has not acked the newest ping"
       << " .. sending another ping" << dendl;
     if (!send_peer_ping(peer, &now)) {
       dout(20) << "send_peer_ping failed ..."
        << " no need to schedule " << __func__ << dendl;
->>>>>>> e9dd755f
       return;
     }
   }
 
-<<<<<<< HEAD
-  dout(30) << "peer " << peer << " acked our ping at: " << acked_ping
-    << " newest ping sent at: " << newest_ping << dendl;
-=======
   dout(30) << "schedule " << __func__ << " against peer: "<< peer << dendl;
->>>>>>> e9dd755f
   mon->timer.add_event_after(ping_timeout / PING_DIVISOR,
 			     new C_MonContext{mon, [this, peer](int) {
 				 ping_check(peer);
@@ -636,12 +615,8 @@
   switch(m->op) {
   case MMonPing::PING:
     {
-<<<<<<< HEAD
-      dout(30) << "sending PING_REPLY to " << prank << dendl;
-=======
       dout(30) << "recieved PING from "
         << prank << ", sending PING_REPLY back!" << dendl;
->>>>>>> e9dd755f
       MMonPing *reply = new MMonPing(MMonPing::PING_REPLY, m->stamp, peer_tracker.get_encoded_bl());
       m->get_connection()->send_message(reply);
     }
@@ -659,25 +634,6 @@
     }
 
     if (m->stamp > previous_acked) {
-<<<<<<< HEAD
-      dout(30) << "peer " << prank << " acked our ping at: " << m->stamp << dendl;
-      peer_tracker.report_live_connection(prank, m->stamp - previous_acked);
-      peer_acked_ping[prank] = m->stamp;
-    } else{
-      dout(30) << "peer " << prank << " acked our ping at: " << m->stamp
-         << " but we already acked at: " << previous_acked -  m->stamp  
-         << " before ... ignoring" << dendl;
-    }
-    utime_t now = ceph_clock_now();
-    dout(30) << "peer " << prank << " took " << now - m->stamp 
-      << " to ack our ping" << " time_limit: " 
-        << ping_timeout / PING_DIVISOR << dendl;
-    if (now - m->stamp > ping_timeout / PING_DIVISOR) {
-      dout(30) << "peer " << prank << " took too long to ack our ping"
-        << " ... sending another" << dendl;
-      if (!send_peer_ping(prank, &now)) {
-        dout(30) << "failed to send ping to peer " << prank << dendl;
-=======
       dout(30) << "recieved good PING_REPLY!" << dendl;
       peer_tracker.report_live_connection(prank, m->stamp - previous_acked);
       peer_acked_ping[prank] = m->stamp;
@@ -693,7 +649,6 @@
         << " Sending another ping ..." << dendl;
       if (!send_peer_ping(prank, &now)) {
         dout(10) << "send_peer_ping failed ..." << dendl;
->>>>>>> e9dd755f
         return;
       }
     }
