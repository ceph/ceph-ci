--- conflicted
+++ resolved
@@ -706,19 +706,12 @@
 
 void OSDMonitor::tick()
 {
-<<<<<<< HEAD
-=======
   if (!paxos->is_active()) return;
 
   update_from_paxos();
   dout(10) << *this << dendl;
 
->>>>>>> e787871f
   if (!mon->is_leader()) return;
-
-
-  update_from_paxos();
-  dout(10) << *this << dendl;
 
 
   // mark down osds out?
