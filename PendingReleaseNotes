>=18.2.7
--------

* RBD: Moving an image that is a member of a group to trash is no longer
  allowed.  `rbd trash mv` command now behaves the same way as `rbd rm` in this
  scenario.

>=18.2.5
--------

* RBD: The ``try-netlink`` mapping option for rbd-nbd has become the default
  and is now deprecated. If the NBD netlink interface is not supported by the
  kernel, then the mapping is retried using the legacy ioctl interface.
<<<<<<< HEAD
* RGW: PutObjectLockConfiguration can now be used to enable S3 Object Lock on an
  existing versioning-enabled bucket that was not created with Object Lock enabled.

* RADOS: A new command, `ceph osd rm-pg-upmap-primary-all`, has been added that allows
  users to clear all pg-upmap-primary mappings in the osdmap when desired.
  Related trackers:
   - https://tracker.ceph.com/issues/67179
   - https://tracker.ceph.com/issues/66867
=======
* RGW: IAM policy evaluation now supports conditions ArnEquals and ArnLike, along
  with their Not and IfExists variants.
>>>>>>> 52e2598f

>=18.2.4
--------

* RBD: `RBD_IMAGE_OPTION_CLONE_FORMAT` option has been exposed in Python
  bindings via `clone_format` optional parameter to `clone`, `deep_copy` and
  `migration_prepare` methods.
* RBD: `RBD_IMAGE_OPTION_FLATTEN` option has been exposed in Python bindings via
  `flatten` optional parameter to `deep_copy` and `migration_prepare` methods.
* Based on tests performed at scale on a HDD based Ceph cluster, it was found
  that scheduling with mClock was not optimal with multiple OSD shards. For
  example, in the test cluster with multiple OSD node failures, the client
  throughput was found to be inconsistent across test runs coupled with multiple
  reported slow requests. However, the same test with a single OSD shard and
  with multiple worker threads yielded significantly better results in terms of
  consistency of client and recovery throughput across multiple test runs.
  Therefore, as an interim measure until the issue with multiple OSD shards
  (or multiple mClock queues per OSD) is investigated and fixed, the following
  change to the default HDD OSD shard configuration is made:
   - osd_op_num_shards_hdd = 1 (was 5)
   - osd_op_num_threads_per_shard_hdd = 5 (was 1)
  For more details see https://tracker.ceph.com/issues/66289.

>=18.2.2
--------

* RBD: When diffing against the beginning of time (`fromsnapname == NULL`) in
  fast-diff mode (`whole_object == true` with `fast-diff` image feature enabled
  and valid), diff-iterate is now guaranteed to execute locally if exclusive
  lock is available.  This brings a dramatic performance improvement for QEMU
  live disk synchronization and backup use cases.
* RADOS: `get_pool_is_selfmanaged_snaps_mode` C++ API has been deprecated
  due to being prone to false negative results.  It's safer replacement is
  `pool_is_in_selfmanaged_snaps_mode`.
* RBD: The option ``--image-id`` has been added to `rbd children` CLI command,
  so it can be run for images in the trash.
* RADOS: For bug 62338 (https://tracker.ceph.com/issues/62338), we did not choose
  to condition the fix on a server flag in order to simplify backporting.  As
  a result, in rare cases it may be possible for a PG to flip between two acting
  sets while an upgrade to a version with the fix is in progress.  If you observe
  this behavior, you should be able to work around it by completing the upgrade or
  by disabling async recovery by setting osd_async_recovery_min_cost to a very
  large value on all OSDs until the upgrade is complete:
  ``ceph config set osd osd_async_recovery_min_cost 1099511627776``

>=19.0.0

* The cephfs-shell utility is now packaged for RHEL 9 / CentOS 9 as required
  python dependencies are now available in EPEL9.
* RGW: S3 multipart uploads using Server-Side Encryption now replicate correctly in
  multi-site. Previously, the replicas of such objects were corrupted on decryption.
  A new tool, ``radosgw-admin bucket resync encrypted multipart``, can be used to
  identify these original multipart uploads. The ``LastModified`` timestamp of any
  identified object is incremented by 1ns to cause peer zones to replicate it again.
  For multi-site deployments that make any use of Server-Side Encryption, we
  recommended running this command against every bucket in every zone after all
  zones have upgraded.
* CEPHFS: MDS evicts clients which are not advancing their request tids which causes
  a large buildup of session metadata resulting in the MDS going read-only due to
  the RADOS operation exceeding the size threshold. `mds_session_metadata_threshold`
  config controls the maximum size that a (encoded) session metadata can grow.
* RGW: New tools have been added to radosgw-admin for identifying and
  correcting issues with versioned bucket indexes. Historical bugs with the
  versioned bucket index transaction workflow made it possible for the index
  to accumulate extraneous "book-keeping" olh entries and plain placeholder
  entries. In some specific scenarios where clients made concurrent requests
  referencing the same object key, it was likely that a lot of extra index
  entries would accumulate. When a significant number of these entries are
  present in a single bucket index shard, they can cause high bucket listing
  latencies and lifecycle processing failures. To check whether a versioned
  bucket has unnecessary olh entries, users can now run ``radosgw-admin
  bucket check olh``. If the ``--fix`` flag is used, the extra entries will
  be safely removed. A distinct issue from the one described thus far, it is
  also possible that some versioned buckets are maintaining extra unlinked
  objects that are not listable from the S3/ Swift APIs. These extra objects
  are typically a result of PUT requests that exited abnormally, in the middle
  of a bucket index transaction - so the client would not have received a
  successful response. Bugs in prior releases made these unlinked objects easy
  to reproduce with any PUT request that was made on a bucket that was actively
  resharding. Besides the extra space that these hidden, unlinked objects
  consume, there can be another side effect in certain scenarios, caused by
  the nature of the failure mode that produced them, where a client of a bucket
  that was a victim of this bug may find the object associated with the key to
  be in an inconsistent state. To check whether a versioned bucket has unlinked
  entries, users can now run ``radosgw-admin bucket check unlinked``. If the
  ``--fix`` flag is used, the unlinked objects will be safely removed. Finally,
  a third issue made it possible for versioned bucket index stats to be
  accounted inaccurately. The tooling for recalculating versioned bucket stats
  also had a bug, and was not previously capable of fixing these inaccuracies.
  This release resolves those issues and users can now expect that the existing
  ``radosgw-admin bucket check`` command will produce correct results. We
  recommend that users with versioned buckets, especially those that existed
  on prior releases, use these new tools to check whether their buckets are
  affected and to clean them up accordingly.
* mgr/snap-schedule: For clusters with multiple CephFS file systems, all the
  snap-schedule commands now expect the '--fs' argument.
* The `mon_cluster_log_file_level` and `mon_cluster_log_to_syslog_level` options
  have been removed. Henceforth, users should use the new generic option
  `mon_cluster_log_level` to control the cluster log level verbosity for the cluster
  log file as well as for all external entities.
* RGW: Fixed a S3 Object Lock bug with PutObjectRetention requests that specify
  a RetainUntilDate after the year 2106. This date was truncated to 32 bits when
  stored, so a much earlier date was used for object lock enforcement. This does
  not effect PutBucketObjectLockConfiguration where a duration is given in Days.
  The RetainUntilDate encoding is fixed for new PutObjectRetention requests, but
  cannot repair the dates of existing object locks. Such objects can be identified
  with a HeadObject request based on the x-amz-object-lock-retain-until-date
  response header.
* RADOS: `get_pool_is_selfmanaged_snaps_mode` C++ API has been deprecated
  due to being prone to false negative results.  It's safer replacement is
  `pool_is_in_selfmanaged_snaps_mode`.
* RADOS: For bug 62338 (https://tracker.ceph.com/issues/62338), we did not choose
  to condition the fix on a server flag in order to simplify backporting.  As
  a result, in rare cases it may be possible for a PG to flip between two acting
  sets while an upgrade to a version with the fix is in progress.  If you observe
  this behavior, you should be able to work around it by completing the upgrade or
  by disabling async recovery by setting osd_async_recovery_min_cost to a very
  large value on all OSDs until the upgrade is complete:
  ``ceph config set osd osd_async_recovery_min_cost 1099511627776``
* RADOS: A detailed version of the `balancer status` CLI command in the balancer
  module is now available. Users may run `ceph balancer status detail` to see more
  details about which PGs were updated in the balancer's last optimization.
  See https://docs.ceph.com/en/latest/rados/operations/balancer/ for more information.
* CephFS: For clusters with multiple CephFS file systems, all the snap-schedule
  commands now expect the '--fs' argument.
* CephFS: The period specifier ``m`` now implies minutes and the period specifier
  ``M`` now implies months. This has been made consistent with the rest
  of the system.
* CephFS: Full support for subvolumes and subvolume groups is now available
  for snap_schedule Manager module.
* CephFS: Two FS names can now be swapped, optionally along with their IDs,
  using "ceph fs swap" command. The function of this API is to facilitate
  file system swaps for disaster recovery. In particular, it avoids situations
  where a named file system is temporarily missing which would prompt a higher
  level storage operator (like Rook) to recreate the missing file system.
  See https://docs.ceph.com/en/latest/cephfs/administration/#file-systems
  docs for more information.
* mgr/REST: The REST manager module will trim requests based on the 'max_requests' option.
  Without this feature, and in the absence of manual deletion of old requests,
  the accumulation of requests in the array can lead to Out Of Memory (OOM) issues, 
  resulting in the Manager crashing.

* CephFS: The `subvolume snapshot clone` command now depends on the config option
  `snapshot_clone_no_wait` which is used to reject the clone operation when
  all the cloner threads are busy. This config option is enabled by default which means 
  that if no cloner threads are free, the clone request errors out with EAGAIN.
  The value of the config option can be fetched by using:
   `ceph config get mgr mgr/volumes/snapshot_clone_no_wait`
  and it can be disabled by using:
   `ceph config set mgr mgr/volumes/snapshot_clone_no_wait false`
* CephFS: fixes to the implementation of the ``root_squash`` mechanism enabled
  via cephx ``mds`` caps on a client credential require a new client feature
  bit, ``client_mds_auth_caps``. Clients using credentials with ``root_squash``
  without this feature will trigger the MDS to raise a HEALTH_ERR on the
  cluster, MDS_CLIENTS_BROKEN_ROOTSQUASH. See the documentation on this warning
  and the new feature bit for more information.

* CephFS: Expanded removexattr support for cephfs virtual extended attributes.
  Previously one had to use setxattr to restore the default in order to "remove".
  You may now properly use removexattr to remove. You can also now remove layout
  on root inode, which then will restore layout to default layout.

* cls_cxx_gather is marked as deprecated.
* CephFS: cephfs-journal-tool is guarded against running on an online file system.
  The 'cephfs-journal-tool --rank <fs_name>:<mds_rank> journal reset' and
  'cephfs-journal-tool --rank <fs_name>:<mds_rank> journal reset --force'
  commands require '--yes-i-really-really-mean-it'.

* CephFS: Command "ceph mds fail" and "ceph fs fail" now requires a
  confirmation flag when some MDSs exhibit health warning MDS_TRIM or
  MDS_CACHE_OVERSIZED. This is to prevent accidental MDS failover causing
  further delays in recovery.

>=18.0.0

* The RGW policy parser now rejects unknown principals by default. If you are
  mirroring policies between RGW and AWS, you may wish to set
  "rgw policy reject invalid principals" to "false". This affects only newly set
  policies, not policies that are already in place.
* The CephFS automatic metadata load (sometimes called "default") balancer is
  now disabled by default. The new file system flag `balance_automate`
  can be used to toggle it on or off. It can be enabled or disabled via
  `ceph fs set <fs_name> balance_automate <bool>`.
* RGW's default backend for `rgw_enable_ops_log` changed from RADOS to file.
  The default value of `rgw_ops_log_rados` is now false, and `rgw_ops_log_file_path`
  defaults to "/var/log/ceph/ops-log-$cluster-$name.log".
* The SPDK backend for BlueStore is now able to connect to an NVMeoF target.
  Please note that this is not an officially supported feature.
* RGW's pubsub interface now returns boolean fields using bool. Before this change,
  `/topics/<topic-name>` returns "stored_secret" and "persistent" using a string
  of "true" or "false" with quotes around them. After this change, these fields
  are returned without quotes so they can be decoded as boolean values in JSON.
  The same applies to the `is_truncated` field returned by `/subscriptions/<sub-name>`.
* RGW's response of `Action=GetTopicAttributes&TopicArn=<topic-arn>` REST API now
  returns `HasStoredSecret` and `Persistent` as boolean in the JSON string
  encoded in `Attributes/EndPoint`.
* All boolean fields previously rendered as string by `rgw-admin` command when
  the JSON format is used are now rendered as boolean. If your scripts/tools
  relies on this behavior, please update them accordingly. The impacted field names
  are:
  * absolute
  * add
  * admin
  * appendable
  * bucket_key_enabled
  * delete_marker
  * exists
  * has_bucket_info
  * high_precision_time
  * index
  * is_master
  * is_prefix
  * is_truncated
  * linked
  * log_meta
  * log_op
  * pending_removal
  * read_only
  * retain_head_object
  * rule_exist
  * start_with_full_sync
  * sync_from_all
  * syncstopped
  * system
  * truncated
  * user_stats_sync
* RGW: The beast frontend's HTTP access log line uses a new debug_rgw_access
  configurable. This has the same defaults as debug_rgw, but can now be controlled
  independently.
* RBD: The semantics of compare-and-write C++ API (`Image::compare_and_write`
  and `Image::aio_compare_and_write` methods) now match those of C API.  Both
  compare and write steps operate only on `len` bytes even if the respective
  buffers are larger. The previous behavior of comparing up to the size of
  the compare buffer was prone to subtle breakage upon straddling a stripe
  unit boundary.
* RBD: compare-and-write operation is no longer limited to 512-byte sectors.
  Assuming proper alignment, it now allows operating on stripe units (4M by
  default).
* RBD: New `rbd_aio_compare_and_writev` API method to support scatter/gather
  on both compare and write buffers.  This compliments existing `rbd_aio_readv`
  and `rbd_aio_writev` methods.
* The 'AT_NO_ATTR_SYNC' macro is deprecated, please use the standard 'AT_STATX_DONT_SYNC'
  macro. The 'AT_NO_ATTR_SYNC' macro will be removed in the future.
* Trimming of PGLog dups is now controlled by the size instead of the version.
  This fixes the PGLog inflation issue that was happening when the on-line
  (in OSD) trimming got jammed after a PG split operation. Also, a new off-line
  mechanism has been added: `ceph-objectstore-tool` got `trim-pg-log-dups` op
  that targets situations where OSD is unable to boot due to those inflated dups.
  If that is the case, in OSD logs the "You can be hit by THE DUPS BUG" warning
  will be visible.
  Relevant tracker: https://tracker.ceph.com/issues/53729
* RBD: `rbd device unmap` command gained `--namespace` option.  Support for
  namespaces was added to RBD in Nautilus 14.2.0 and it has been possible to
  map and unmap images in namespaces using the `image-spec` syntax since then
  but the corresponding option available in most other commands was missing.
* RGW: Compression is now supported for objects uploaded with Server-Side Encryption.
  When both are enabled, compression is applied before encryption. Earlier releases
  of multisite do not replicate such objects correctly, so all zones must upgrade to
  Reef before enabling the `compress-encrypted` zonegroup feature: see
  https://docs.ceph.com/en/reef/radosgw/multisite/#zone-features and note the
  security considerations.
* RGW: the "pubsub" functionality for storing bucket notifications inside Ceph
  is removed. Together with it, the "pubsub" zone should not be used anymore.
  The REST operations, as well as radosgw-admin commands for manipulating
  subscriptions, as well as fetching and acking the notifications are removed 
  as well.
  In case that the endpoint to which the notifications are sent maybe down or 
  disconnected, it is recommended to use persistent notifications to guarantee 
  the delivery of the notifications. In case the system that consumes the 
  notifications needs to pull them (instead of the notifications be pushed 
  to it), an external message bus (e.g. rabbitmq, Kafka) should be used for 
  that purpose.
* RGW: The serialized format of notification and topics has changed, so that 
  new/updated topics will be unreadable by old RGWs. We recommend completing 
  the RGW upgrades before creating or modifying any notification topics.
* RBD: Trailing newline in passphrase files (`<passphrase-file>` argument in
  `rbd encryption format` command and `--encryption-passphrase-file` option
  in other commands) is no longer stripped.
* RBD: Support for layered client-side encryption is added.  Cloned images
  can now be encrypted each with its own encryption format and passphrase,
  potentially different from that of the parent image.  The efficient
  copy-on-write semantics intrinsic to unformatted (regular) cloned images
  are retained.
* CEPHFS: Rename the `mds_max_retries_on_remount_failure` option to
  `client_max_retries_on_remount_failure` and move it from mds.yaml.in to
  mds-client.yaml.in because this option was only used by MDS client from its
  birth.
* The `perf dump` and `perf schema` commands are deprecated in favor of new
  `counter dump` and `counter schema` commands. These new commands add support
  for labeled perf counters and also emit existing unlabeled perf counters. Some
  unlabeled perf counters became labeled in this release, with more to follow in
  future releases; such converted perf counters are no longer emitted by the
  `perf dump` and `perf schema` commands.
* `ceph mgr dump` command now outputs `last_failure_osd_epoch` and
  `active_clients` fields at the top level.  Previously, these fields were
  output under `always_on_modules` field.
* `ceph mgr dump` command now displays the name of the mgr module that
  registered a RADOS client in the `name` field added to elements of the
  `active_clients` array. Previously, only the address of a module's RADOS
  client was shown in the `active_clients` array.
* RBD: All rbd-mirror daemon perf counters became labeled and as such are now
  emitted only by the new `counter dump` and `counter schema` commands.  As part
  of the conversion, many also got renamed to better disambiguate journal-based
  and snapshot-based mirroring.
* RBD: list-watchers C++ API (`Image::list_watchers`) now clears the passed
  `std::list` before potentially appending to it, aligning with the semantics
  of the corresponding C API (`rbd_watchers_list`).
* The rados python binding is now able to process (opt-in) omap keys as bytes
  objects. This enables interacting with RADOS omap keys that are not decodeable as
  UTF-8 strings.
* Telemetry: Users who are opted-in to telemetry can also opt-in to
  participating in a leaderboard in the telemetry public
  dashboards (https://telemetry-public.ceph.com/). Users can now also add a
  description of the cluster to publicly appear in the leaderboard.
  For more details, see:
  https://docs.ceph.com/en/latest/mgr/telemetry/#leaderboard
  See a sample report with `ceph telemetry preview`.
  Opt-in to telemetry with `ceph telemetry on`.
  Opt-in to the leaderboard with
  `ceph config set mgr mgr/telemetry/leaderboard true`.
  Add leaderboard description with:
  `ceph config set mgr mgr/telemetry/leaderboard_description ‘Cluster description’`.
* CEPHFS: After recovering a Ceph File System post following the disaster recovery
  procedure, the recovered files under `lost+found` directory can now be deleted.
* core: cache-tiering is now deprecated.
* mClock Scheduler: The mClock scheduler (default scheduler in Quincy) has
  undergone significant usability and design improvements to address the slow
  backfill issue. Some important changes are:
  * The 'balanced' profile is set as the default mClock profile because it
    represents a compromise between prioritizing client IO or recovery IO. Users
    can then choose either the 'high_client_ops' profile to prioritize client IO
    or the 'high_recovery_ops' profile to prioritize recovery IO.
  * QoS parameters like reservation and limit are now specified in terms of a
    fraction (range: 0.0 to 1.0) of the OSD's IOPS capacity.
  * The cost parameters (osd_mclock_cost_per_io_usec_* and
    osd_mclock_cost_per_byte_usec_*) have been removed. The cost of an operation
    is now determined using the random IOPS and maximum sequential bandwidth
    capability of the OSD's underlying device.
  * Degraded object recovery is given higher priority when compared to misplaced
    object recovery because degraded objects present a data safety issue not
    present with objects that are merely misplaced. Therefore, backfilling
    operations with the 'balanced' and 'high_client_ops' mClock profiles may
    progress slower than what was seen with the 'WeightedPriorityQueue' (WPQ)
    scheduler.
  * The QoS allocations in all the mClock profiles are optimized based on the above
    fixes and enhancements.
  * For more detailed information see:
    https://docs.ceph.com/en/reef/rados/configuration/mclock-config-ref/
* CEPHFS: After recovering a Ceph File System post following the disaster recovery
  procedure, the recovered files under `lost+found` directory can now be deleted.
    https://docs.ceph.com/en/latest/rados/configuration/mclock-config-ref/
* mgr/snap_schedule: The snap-schedule mgr module now retains one less snapshot
  than the number mentioned against the config tunable `mds_max_snaps_per_dir`
  so that a new snapshot can be created and retained during the next schedule
  run.
* cephfs: Running the command "ceph fs authorize" for an existing entity now
  upgrades the entity's capabilities instead of printing an error. It can now
  also change read/write permissions in a capability that the entity already
  holds. If the capability passed by user is same as one of the capabilities
  that the entity already holds, idempotency is maintained.
* `ceph config dump --format <json|xml>` output will display the localized
  option names instead of its normalized version. For e.g.,
  "mgr/prometheus/x/server_port" will be displayed instead of
  "mgr/prometheus/server_port". This matches the output of the non pretty-print
  formatted version of the command.
* CEPHFS: MDS config option name "mds_kill_skip_replaying_inotable" is a bit
  confusing with "mds_inject_skip_replaying_inotable", therefore renaming it to
  "mds_kill_after_journal_logs_flushed"


>=17.2.1

* The "BlueStore zero block detection" feature (first introduced to Quincy in
https://github.com/ceph/ceph/pull/43337) has been turned off by default with a
new global configuration called `bluestore_zero_block_detection`. This feature,
intended for large-scale synthetic testing, does not interact well with some RBD
and CephFS features. Any side effects experienced in previous Quincy versions
would no longer occur, provided that the configuration remains set to false.
Relevant tracker: https://tracker.ceph.com/issues/55521

* telemetry: Added new Rook metrics to the 'basic' channel to report Rook's
  version, Kubernetes version, node metrics, etc.
  See a sample report with `ceph telemetry preview`.
  Opt-in with `ceph telemetry on`.

  For more details, see:

  https://docs.ceph.com/en/latest/mgr/telemetry/

* OSD: The issue of high CPU utilization during recovery/backfill operations
  has been fixed. For more details, see: https://tracker.ceph.com/issues/56530.

>=15.2.17

* OSD: Octopus modified the SnapMapper key format from
  <LEGACY_MAPPING_PREFIX><snapid>_<shardid>_<hobject_t::to_str()>
  to
  <MAPPING_PREFIX><pool>_<snapid>_<shardid>_<hobject_t::to_str()>
  When this change was introduced, 94ebe0e also introduced a conversion
  with a crucial bug which essentially destroyed legacy keys by mapping them
  to
  <MAPPING_PREFIX><poolid>_<snapid>_
  without the object-unique suffix. The conversion is fixed in this release.
  Relevant tracker: https://tracker.ceph.com/issues/56147
  
* Cephadm may now be configured to carry out CephFS MDS upgrades without
reducing ``max_mds`` to 1. Previously, Cephadm would reduce ``max_mds`` to 1 to
avoid having two active MDS modifying on-disk structures with new versions,
communicating cross-version-incompatible messages, or other potential
incompatibilities. This could be disruptive for large-scale CephFS deployments
because the cluster cannot easily reduce active MDS daemons to 1.
NOTE: Staggered upgrade of the mons/mgrs may be necessary to take advantage
of the feature, refer this link on how to perform it:
https://docs.ceph.com/en/quincy/cephadm/upgrade/#staggered-upgrade
Relevant tracker: https://tracker.ceph.com/issues/55715

  Relevant tracker: https://tracker.ceph.com/issues/5614
  
* Cephadm may now be configured to carry out CephFS MDS upgrades without
reducing ``max_mds`` to 1. Previously, Cephadm would reduce ``max_mds`` to 1 to
avoid having two active MDS modifying on-disk structures with new versions,
communicating cross-version-incompatible messages, or other potential
incompatibilities. This could be disruptive for large-scale CephFS deployments
because the cluster cannot easily reduce active MDS daemons to 1.
NOTE: Staggered upgrade of the mons/mgrs may be necessary to take advantage
of the feature, refer this link on how to perform it:
https://docs.ceph.com/en/quincy/cephadm/upgrade/#staggered-upgrade
Relevant tracker: https://tracker.ceph.com/issues/55715

* Introduced a new file system flag `refuse_client_session` that can be set using the
`fs set` command. This flag allows blocking any incoming session
request from client(s). This can be useful during some recovery situations
where it's desirable to bring MDS up but have no client workload.
Relevant tracker: https://tracker.ceph.com/issues/57090

* New MDSMap field `max_xattr_size` which can be set using the `fs set` command.
  This MDSMap field allows to configure the maximum size allowed for the full
  key/value set for a filesystem extended attributes.  It effectively replaces
  the old per-MDS `max_xattr_pairs_size` setting, which is now dropped.
  Relevant tracker: https://tracker.ceph.com/issues/55725

* Introduced a new file system flag `refuse_standby_for_another_fs` that can be
set using the `fs set` command. This flag prevents using a standby for another
file system (join_fs = X) when standby for the current filesystem is not available.
Relevant tracker: https://tracker.ceph.com/issues/61599<|MERGE_RESOLUTION|>--- conflicted
+++ resolved
@@ -11,7 +11,6 @@
 * RBD: The ``try-netlink`` mapping option for rbd-nbd has become the default
   and is now deprecated. If the NBD netlink interface is not supported by the
   kernel, then the mapping is retried using the legacy ioctl interface.
-<<<<<<< HEAD
 * RGW: PutObjectLockConfiguration can now be used to enable S3 Object Lock on an
   existing versioning-enabled bucket that was not created with Object Lock enabled.
 
@@ -20,10 +19,8 @@
   Related trackers:
    - https://tracker.ceph.com/issues/67179
    - https://tracker.ceph.com/issues/66867
-=======
 * RGW: IAM policy evaluation now supports conditions ArnEquals and ArnLike, along
   with their Not and IfExists variants.
->>>>>>> 52e2598f
 
 >=18.2.4
 --------
