--- conflicted
+++ resolved
@@ -11,13 +11,10 @@
 * RBD: The ``try-netlink`` mapping option for rbd-nbd has become the default
   and is now deprecated. If the NBD netlink interface is not supported by the
   kernel, then the mapping is retried using the legacy ioctl interface.
-<<<<<<< HEAD
 * RGW: PutObjectLockConfiguration can now be used to enable S3 Object Lock on an
   existing versioning-enabled bucket that was not created with Object Lock enabled.
-=======
 * RGW: Adding missing quotes to the ETag values returned by S3 CopyPart,
   PostObject and CompleteMultipartUpload responses.
->>>>>>> 622698b7
 
 * RADOS: A new command, `ceph osd rm-pg-upmap-primary-all`, has been added that allows
   users to clear all pg-upmap-primary mappings in the osdmap when desired.
