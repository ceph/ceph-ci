--- conflicted
+++ resolved
@@ -1,11 +1,8 @@
 >=20.0.0
 
-<<<<<<< HEAD
 * RGW: Lua scripts will not run against health checks.
-=======
 * RGW: Adding missing quotes to the ETag values returned by S3 CopyPart,
   PostObject and CompleteMultipartUpload responses.
->>>>>>> 2b76326d
 
 * RBD: All Python APIs that produce timestamps now return "aware" `datetime`
   objects instead of "naive" ones (i.e. those including time zone information
